--- conflicted
+++ resolved
@@ -2,17 +2,14 @@
 import vscode = require('vscode');
 import Constants = require('../models/constants');
 import { RecentConnections } from '../models/recentConnections';
-<<<<<<< HEAD
 import { ConnectionCredentials } from '../models/connectionCredentials';
 import { ConnectionProfile } from '../models/connectionProfile';
 import { IConnectionCredentials, IConnectionProfile, IConnectionCredentialsQuickPickItem } from '../models/interfaces';
 import { IQuestion, IPrompter, QuestionTypes } from '../prompts/question';
-=======
 import Interfaces = require('../models/interfaces');
 
 let async = require('async');
 const mssql = require('mssql');
->>>>>>> 2a7425e1
 
 export class ConnectionUI {
     private _context: vscode.ExtensionContext;
@@ -51,7 +48,6 @@
         });
     }
 
-<<<<<<< HEAD
     // requests the user to choose an item from the list
     private promptItemChoice<T extends vscode.QuickPickItem>(options: vscode.QuickPickOptions, choices: T[]): Promise<T> {
         let question: IQuestion = {
@@ -62,7 +58,8 @@
             choices: choices
         };
         return this._prompter.promptSingle(question);
-=======
+    }
+
     // Helper to let the user choose a database on the current server
     // TODO: refactor this to use the service layer/SMO once the plumbing/conversion is complete
     public showDatabasesOnCurrentServer(currentCredentials: Interfaces.IConnectionCredentials): Promise<Interfaces.IConnectionCredentials> {
@@ -86,7 +83,8 @@
                             label: record.name,
                             description: '',
                             detail: '',
-                            connectionCreds: newCredentials
+                            connectionCreds: newCredentials,
+                            isNewConnectionQuickPickItem: false
                         };
                     });
 
@@ -107,7 +105,6 @@
                 });
             });
         });
->>>>>>> 2a7425e1
     }
 
     // Helper to prompt user to open VS Code user settings or workspace settings
